--- conflicted
+++ resolved
@@ -74,11 +74,8 @@
 transformers = "^4.46.3"
 pymilvus = {version = "^2.5.0", optional = true}
 unstructured = { extras = ["csv", "doc", "docx", "epub", "md", "odt", "org", "ppt", "pptx", "rst", "rtf", "tsv", "xlsx"], version = "^0.16.10", optional = true }
-<<<<<<< HEAD
 pre-commit = "^4.0.1"
-=======
 httpx = "0.27.0"
->>>>>>> de2394c3
 
 
 
