--- conflicted
+++ resolved
@@ -1,19 +1,9 @@
-<<<<<<< HEAD
-import logging
-import networkx as nx
-import json
-=======
->>>>>>> fab80f3c
 import os
 import json
 import networkx
 
 from cognee.shared.logging_utils import get_logger
 from cognee.infrastructure.files.storage import LocalStorage
-<<<<<<< HEAD
-from cognee.shared.logging_utils import get_logger
-=======
->>>>>>> fab80f3c
 
 logger = get_logger()
 
