--- conflicted
+++ resolved
@@ -4,13 +4,8 @@
 
 class VectorDBConfig(BaseModel):
     url: str
-<<<<<<< HEAD
-    apiKey: str
+    api_key: str
     provider: Union[Literal["lancedb"], Literal["qdrant"], Literal["weaviate"], Literal["pgvector"]]
-=======
-    api_key: str
-    provider: Union[Literal["lancedb"], Literal["qdrant"], Literal["weaviate"]]
->>>>>>> e8e867f1
 
 async def save_vector_db_config(vector_db_config: VectorDBConfig):
     vector_config = get_vectordb_config()
