--- conflicted
+++ resolved
@@ -1,11 +1,11 @@
 from typing import Type
 from pydantic import BaseModel
 import instructor
-from tenacity import retry, stop_after_attempt
 import anthropic
 
 from cognee.exceptions import InvalidValueError
 from cognee.infrastructure.llm.llm_interface import LLMInterface
+from cognee.infrastructure.llm.prompts import read_query_prompt
 
 
 class AnthropicAdapter(LLMInterface):
@@ -38,9 +38,6 @@
                 from the following input: {text_input}. {system_prompt}""",
             }],
             response_model = response_model,
-<<<<<<< HEAD
-        )
-=======
         )
 
     def show_prompt(self, text_input: str, system_prompt: str) -> str:
@@ -55,5 +52,4 @@
 
         formatted_prompt = f"""System Prompt:\n{system_prompt}\n\nUser Input:\n{text_input}\n""" if system_prompt else None
 
-        return formatted_prompt
->>>>>>> dd8af12a
+        return formatted_prompt