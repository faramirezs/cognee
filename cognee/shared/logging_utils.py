--- conflicted
+++ resolved
@@ -1,20 +1,13 @@
 import logging
 import os
+import platform
 import sys
-import threading
 import traceback
-import platform
 from datetime import datetime
 from pathlib import Path
-<<<<<<< HEAD
 from typing import Protocol
 
 import structlog
-=======
-import importlib.metadata
-
-from cognee import __version__ as cognee_version
->>>>>>> a036bd04
 
 # Export common log levels
 DEBUG = logging.DEBUG
@@ -322,13 +315,9 @@
     # Clean up old log files, keeping only the most recent ones
     cleanup_old_logs(LOGS_DIR, MAX_LOG_FILES)
 
-<<<<<<< HEAD
     # Mark logging as configured
     _is_structlog_configured = True
 
-    # Return a configured logger
-    return structlog.get_logger(name if name else __name__)
-=======
     # Get a configured logger and log system information
     logger = structlog.get_logger(name if name else __name__)
     logger.info(
@@ -341,7 +330,6 @@
 
     # Return the configured logger
     return logger
->>>>>>> a036bd04
 
 
 def get_log_file_location():
